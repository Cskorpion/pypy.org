<<<<<<< HEAD
<?xml version="1.0" encoding="UTF-8"?>
<urlset
    xmlns="http://www.sitemaps.org/schemas/sitemap/0.9"
    xmlns:xhtml="http://www.w3.org/1999/xhtml"
    xmlns:xsi="http://www.w3.org/2001/XMLSchema-instance"
    xsi:schemaLocation="http://www.sitemaps.org/schemas/sitemap/0.9
                        http://www.sitemaps.org/schemas/sitemap/0.9/sitemap.xsd">
 <url>
  <loc>https://www.pypy.org/</loc>
  <lastmod>2020-08-18T12:17:00Z</lastmod>
 </url>
 <url>
  <loc>https://www.pypy.org/archive.html</loc>
  <lastmod>2020-08-15T07:59:00Z</lastmod>
 </url>
 <url>
  <loc>https://www.pypy.org/blog/</loc>
  <lastmod>2020-08-13T10:39:00Z</lastmod>
 </url>
 <url>
  <loc>https://www.pypy.org/categories/</loc>
  <lastmod>2020-08-13T10:39:00Z</lastmod>
 </url>
 <url>
  <loc>https://www.pypy.org/compat.html</loc>
  <lastmod>2020-08-15T07:59:00Z</lastmod>
 </url>
 <url>
  <loc>https://www.pypy.org/contact.html</loc>
  <lastmod>2020-08-15T07:59:00Z</lastmod>
 </url>
 <url>
  <loc>https://www.pypy.org/download.html</loc>
  <lastmod>2020-08-18T12:31:00Z</lastmod>
 </url>
 <url>
  <loc>https://www.pypy.org/download_advanced.html</loc>
  <lastmod>2020-08-18T12:17:00Z</lastmod>
 </url>
 <url>
  <loc>https://www.pypy.org/features.html</loc>
  <lastmod>2020-08-15T07:59:00Z</lastmod>
 </url>
 <url>
  <loc>https://www.pypy.org/howtohelp.html</loc>
  <lastmod>2020-08-15T07:59:00Z</lastmod>
 </url>
 <url>
  <loc>https://www.pypy.org/people.html</loc>
  <lastmod>2020-08-15T07:59:00Z</lastmod>
 </url>
 <url>
  <loc>https://www.pypy.org/performance.html</loc>
  <lastmod>2020-08-15T07:59:00Z</lastmod>
 </url>
=======
<?xml version="1.0" encoding="UTF-8"?>
<urlset
    xmlns="http://www.sitemaps.org/schemas/sitemap/0.9"
    xmlns:xhtml="http://www.w3.org/1999/xhtml"
    xmlns:xsi="http://www.w3.org/2001/XMLSchema-instance"
    xsi:schemaLocation="http://www.sitemaps.org/schemas/sitemap/0.9
                        http://www.sitemaps.org/schemas/sitemap/0.9/sitemap.xsd">
 <url>
  <loc>https://www.pypy.org/</loc>
  <lastmod>2020-08-18T07:16:00Z</lastmod>
 </url>
 <url>
  <loc>https://www.pypy.org/archive.html</loc>
  <lastmod>2020-08-18T07:16:00Z</lastmod>
 </url>
 <url>
  <loc>https://www.pypy.org/blog/</loc>
  <lastmod>2020-08-18T07:16:00Z</lastmod>
 </url>
 <url>
  <loc>https://www.pypy.org/categories/</loc>
  <lastmod>2020-08-18T07:16:00Z</lastmod>
 </url>
 <url>
  <loc>https://www.pypy.org/compat.html</loc>
  <lastmod>2020-08-18T07:16:00Z</lastmod>
 </url>
 <url>
  <loc>https://www.pypy.org/contact.html</loc>
  <lastmod>2020-08-18T07:16:00Z</lastmod>
 </url>
 <url>
  <loc>https://www.pypy.org/download.html</loc>
  <lastmod>2020-08-18T07:16:00Z</lastmod>
 </url>
 <url>
  <loc>https://www.pypy.org/features.html</loc>
  <lastmod>2020-08-18T07:16:00Z</lastmod>
 </url>
 <url>
  <loc>https://www.pypy.org/howtohelp.html</loc>
  <lastmod>2020-08-18T07:16:00Z</lastmod>
 </url>
 <url>
  <loc>https://www.pypy.org/people.html</loc>
  <lastmod>2020-08-18T07:16:00Z</lastmod>
 </url>
 <url>
  <loc>https://www.pypy.org/performance.html</loc>
  <lastmod>2020-08-18T07:16:00Z</lastmod>
 </url>
>>>>>>> a5fbc7ac
</urlset><|MERGE_RESOLUTION|>--- conflicted
+++ resolved
@@ -1,110 +1,52 @@
-<<<<<<< HEAD
-<?xml version="1.0" encoding="UTF-8"?>
-<urlset
-    xmlns="http://www.sitemaps.org/schemas/sitemap/0.9"
-    xmlns:xhtml="http://www.w3.org/1999/xhtml"
-    xmlns:xsi="http://www.w3.org/2001/XMLSchema-instance"
-    xsi:schemaLocation="http://www.sitemaps.org/schemas/sitemap/0.9
-                        http://www.sitemaps.org/schemas/sitemap/0.9/sitemap.xsd">
- <url>
-  <loc>https://www.pypy.org/</loc>
-  <lastmod>2020-08-18T12:17:00Z</lastmod>
- </url>
- <url>
-  <loc>https://www.pypy.org/archive.html</loc>
-  <lastmod>2020-08-15T07:59:00Z</lastmod>
- </url>
- <url>
-  <loc>https://www.pypy.org/blog/</loc>
-  <lastmod>2020-08-13T10:39:00Z</lastmod>
- </url>
- <url>
-  <loc>https://www.pypy.org/categories/</loc>
-  <lastmod>2020-08-13T10:39:00Z</lastmod>
- </url>
- <url>
-  <loc>https://www.pypy.org/compat.html</loc>
-  <lastmod>2020-08-15T07:59:00Z</lastmod>
- </url>
- <url>
-  <loc>https://www.pypy.org/contact.html</loc>
-  <lastmod>2020-08-15T07:59:00Z</lastmod>
- </url>
- <url>
-  <loc>https://www.pypy.org/download.html</loc>
-  <lastmod>2020-08-18T12:31:00Z</lastmod>
- </url>
- <url>
-  <loc>https://www.pypy.org/download_advanced.html</loc>
-  <lastmod>2020-08-18T12:17:00Z</lastmod>
- </url>
- <url>
-  <loc>https://www.pypy.org/features.html</loc>
-  <lastmod>2020-08-15T07:59:00Z</lastmod>
- </url>
- <url>
-  <loc>https://www.pypy.org/howtohelp.html</loc>
-  <lastmod>2020-08-15T07:59:00Z</lastmod>
- </url>
- <url>
-  <loc>https://www.pypy.org/people.html</loc>
-  <lastmod>2020-08-15T07:59:00Z</lastmod>
- </url>
- <url>
-  <loc>https://www.pypy.org/performance.html</loc>
-  <lastmod>2020-08-15T07:59:00Z</lastmod>
- </url>
-=======
-<?xml version="1.0" encoding="UTF-8"?>
-<urlset
-    xmlns="http://www.sitemaps.org/schemas/sitemap/0.9"
-    xmlns:xhtml="http://www.w3.org/1999/xhtml"
-    xmlns:xsi="http://www.w3.org/2001/XMLSchema-instance"
-    xsi:schemaLocation="http://www.sitemaps.org/schemas/sitemap/0.9
-                        http://www.sitemaps.org/schemas/sitemap/0.9/sitemap.xsd">
- <url>
-  <loc>https://www.pypy.org/</loc>
-  <lastmod>2020-08-18T07:16:00Z</lastmod>
- </url>
- <url>
-  <loc>https://www.pypy.org/archive.html</loc>
-  <lastmod>2020-08-18T07:16:00Z</lastmod>
- </url>
- <url>
-  <loc>https://www.pypy.org/blog/</loc>
-  <lastmod>2020-08-18T07:16:00Z</lastmod>
- </url>
- <url>
-  <loc>https://www.pypy.org/categories/</loc>
-  <lastmod>2020-08-18T07:16:00Z</lastmod>
- </url>
- <url>
-  <loc>https://www.pypy.org/compat.html</loc>
-  <lastmod>2020-08-18T07:16:00Z</lastmod>
- </url>
- <url>
-  <loc>https://www.pypy.org/contact.html</loc>
-  <lastmod>2020-08-18T07:16:00Z</lastmod>
- </url>
- <url>
-  <loc>https://www.pypy.org/download.html</loc>
-  <lastmod>2020-08-18T07:16:00Z</lastmod>
- </url>
- <url>
-  <loc>https://www.pypy.org/features.html</loc>
-  <lastmod>2020-08-18T07:16:00Z</lastmod>
- </url>
- <url>
-  <loc>https://www.pypy.org/howtohelp.html</loc>
-  <lastmod>2020-08-18T07:16:00Z</lastmod>
- </url>
- <url>
-  <loc>https://www.pypy.org/people.html</loc>
-  <lastmod>2020-08-18T07:16:00Z</lastmod>
- </url>
- <url>
-  <loc>https://www.pypy.org/performance.html</loc>
-  <lastmod>2020-08-18T07:16:00Z</lastmod>
- </url>
->>>>>>> a5fbc7ac
+<?xml version="1.0" encoding="UTF-8"?>
+<urlset
+    xmlns="http://www.sitemaps.org/schemas/sitemap/0.9"
+    xmlns:xhtml="http://www.w3.org/1999/xhtml"
+    xmlns:xsi="http://www.w3.org/2001/XMLSchema-instance"
+    xsi:schemaLocation="http://www.sitemaps.org/schemas/sitemap/0.9
+                        http://www.sitemaps.org/schemas/sitemap/0.9/sitemap.xsd">
+ <url>
+  <loc>https://www.pypy.org/</loc>
+  <lastmod>2020-08-13T13:19:00Z</lastmod>
+ </url>
+ <url>
+  <loc>https://www.pypy.org/archive.html</loc>
+  <lastmod>2020-08-13T13:23:00Z</lastmod>
+ </url>
+ <url>
+  <loc>https://www.pypy.org/blog/</loc>
+  <lastmod>2020-08-18T07:16:00Z</lastmod>
+ </url>
+ <url>
+  <loc>https://www.pypy.org/categories/</loc>
+  <lastmod>2020-08-18T07:16:00Z</lastmod>
+ </url>
+ <url>
+  <loc>https://www.pypy.org/compat.html</loc>
+  <lastmod>2020-08-13T13:23:00Z</lastmod>
+ </url>
+ <url>
+  <loc>https://www.pypy.org/contact.html</loc>
+  <lastmod>2020-08-13T13:23:00Z</lastmod>
+ </url>
+ <url>
+  <loc>https://www.pypy.org/download.html</loc>
+  <lastmod>2020-08-13T13:23:00Z</lastmod>
+ </url>
+ <url>
+  <loc>https://www.pypy.org/features.html</loc>
+  <lastmod>2020-08-13T13:23:00Z</lastmod>
+ </url>
+ <url>
+  <loc>https://www.pypy.org/howtohelp.html</loc>
+  <lastmod>2020-08-13T13:23:00Z</lastmod>
+ </url>
+ <url>
+  <loc>https://www.pypy.org/people.html</loc>
+  <lastmod>2020-08-13T13:23:00Z</lastmod>
+ </url>
+ <url>
+  <loc>https://www.pypy.org/performance.html</loc>
+  <lastmod>2020-08-13T13:23:00Z</lastmod>
+ </url>
 </urlset>