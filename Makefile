--- conflicted
+++ resolved
@@ -14,12 +14,8 @@
 
 venv_nikola/bin/nikola:  ## create a virtualenv to build the website
 > @virtualenv -ppython3 ./venv_nikola
-<<<<<<< HEAD
-> @venv_nikola/bin/python -mpip install nikola==8.0.3 jinja2 aiohttp watchdog ruamel.yaml feedparser
+> @venv_nikola/bin/python -mpip install nikola==8.0.3 jinja2 aiohttp watchdog ruamel.yaml ghp-import2 feedparser 
 > @venv_nikola/bin/nikola plugin -i sidebar
-=======
-> @venv_nikola/bin/python -mpip install nikola==8.0.3 jinja2 aiohttp watchdog ruamel.yaml ghp-import2
->>>>>>> 8bfd1e04
 
 plugins/import_blogger: venv_nikola/bin/nikola
 > venv_nikola/bin/nikola plugin -i import_blogger
